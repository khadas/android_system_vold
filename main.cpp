--- conflicted
+++ resolved
@@ -39,7 +39,6 @@
 #include <dirent.h>
 #include <fs_mgr.h>
 
-<<<<<<< HEAD
 #define LOG_TAG "Vold"
 
 #include "cutils/klog.h"
@@ -50,10 +49,8 @@
 #include "DigManager.h"
 #endif
 
-static int process_config(VolumeManager *vm);
-=======
 static int process_config(VolumeManager *vm, bool* has_adoptable);
->>>>>>> e74c3ea1
+
 static void coldboot(const char *path);
 static void parse_args(int argc, char** argv);
 static void set_media_poll_time(void);
