/*
 * Copyright (C) 2008 The Android Open Source Project
 *
 * Licensed under the Apache License, Version 2.0 (the "License");
 * you may not use this file except in compliance with the License.
 * You may obtain a copy of the License at
 *
 *      http://www.apache.org/licenses/LICENSE-2.0
 *
 * Unless required by applicable law or agreed to in writing, software
 * distributed under the License is distributed on an "AS IS" BASIS,
 * WITHOUT WARRANTIES OR CONDITIONS OF ANY KIND, either express or implied.
 * See the License for the specific language governing permissions and
 * limitations under the License.
 */

#include "Disk.h"
#include "VolumeManager.h"
#include "CommandListener.h"
#include "CryptCommandListener.h"
#include "NetlinkManager.h"
#include "cryptfs.h"
#include "sehandle.h"

#include <base/logging.h>
#include <base/stringprintf.h>
#include <cutils/klog.h>
#include <cutils/properties.h>
#include <cutils/sockets.h>

#include <stdio.h>
#include <stdlib.h>
#include <errno.h>
#include <string.h>
#include <sys/stat.h>
#include <sys/types.h>
#include <getopt.h>
#include <fcntl.h>
#include <dirent.h>
#include <fs_mgr.h>

<<<<<<< HEAD
static int process_config(VolumeManager *vm);
static void coldboot(const char *path);
static void parse_args(int argc, char** argv);
=======
#define LOG_TAG "Vold"

#include "cutils/klog.h"
#include "cutils/log.h"
#include "cutils/properties.h"

#include "VolumeManager.h"
#include "CommandListener.h"
#include "NetlinkManager.h"
#include "DirectVolume.h"
#include "cryptfs.h"

#ifdef SUPPORT_DIG
#include "DigManager.h"
#endif

static int process_config(VolumeManager *vm);
static void coldboot(const char *path);
static void set_media_poll_time(void);
>>>>>>> 4992b77b

struct fstab *fstab;

struct selabel_handle *sehandle;

using android::base::StringPrintf;

int main(int argc, char** argv) {
    setenv("ANDROID_LOG_TAGS", "*:v", 1);
    android::base::InitLogging(argv, android::base::LogdLogger(android::base::SYSTEM));

    LOG(INFO) << "Vold 3.0 (the awakening) firing up";

    LOG(VERBOSE) << "Detected support for:"
            << (android::vold::IsFilesystemSupported("ext4") ? " ext4" : "")
            << (android::vold::IsFilesystemSupported("f2fs") ? " f2fs" : "")
            << (android::vold::IsFilesystemSupported("vfat") ? " vfat" : "");

    VolumeManager *vm;
    CommandListener *cl;
    CryptCommandListener *ccl;
    NetlinkManager *nm;

    parse_args(argc, argv);

    sehandle = selinux_android_file_context_handle();
    if (sehandle) {
        selinux_android_set_sehandle(sehandle);
    }

    // Quickly throw a CLOEXEC on the socket we just inherited from init
    fcntl(android_get_control_socket("vold"), F_SETFD, FD_CLOEXEC);
    fcntl(android_get_control_socket("cryptd"), F_SETFD, FD_CLOEXEC);

    mkdir("/dev/block/vold", 0755);

    /* For when cryptfs checks and mounts an encrypted filesystem */
    klog_set_level(6);

    /* Create our singleton managers */
    if (!(vm = VolumeManager::Instance())) {
        LOG(ERROR) << "Unable to create VolumeManager";
        exit(1);
    }

    if (!(nm = NetlinkManager::Instance())) {
        LOG(ERROR) << "Unable to create NetlinkManager";
        exit(1);
    }

<<<<<<< HEAD
    if (property_get_bool("vold.debug", false)) {
        vm->setDebug(true);
    }
=======
#ifdef SUPPORT_DIG
    DigManager *dm;
    if (!(dm = DigManager::Instance())) {
        SLOGE("Unable to create DigManager");
        exit(1);
    };
#endif

>>>>>>> 4992b77b

    cl = new CommandListener();
    ccl = new CryptCommandListener();
    vm->setBroadcaster((SocketListener *) cl);
    nm->setBroadcaster((SocketListener *) cl);
#ifdef SUPPORT_DIG
    dm->setBroadcaster((SocketListener *) cl);
#endif
    if (vm->start()) {
        PLOG(ERROR) << "Unable to start VolumeManager";
        exit(1);
    }

    if (process_config(vm)) {
        PLOG(ERROR) << "Error reading configuration... continuing anyways";
    }

    if (nm->start()) {
        PLOG(ERROR) << "Unable to start NetlinkManager";
        exit(1);
    }

#ifdef SUPPORT_DIG
    if (dm->start()) {
        SLOGE("Unable to start DigManager (%s)", strerror(errno));
        exit(1);
    }
#endif
    set_media_poll_time();
    coldboot("/sys/block");
//    coldboot("/sys/class/switch");

    /*
     * Now that we're up, we can respond to commands
     */
    if (cl->startListener()) {
        PLOG(ERROR) << "Unable to start CommandListener";
        exit(1);
    }

    if (ccl->startListener()) {
        PLOG(ERROR) << "Unable to start CryptCommandListener";
        exit(1);
    }

    // Eventually we'll become the monitoring thread
    while(1) {
        sleep(1000);
    }

    LOG(ERROR) << "Vold exiting";
    exit(0);
}

<<<<<<< HEAD
static void parse_args(int argc, char** argv) {
    static struct option opts[] = {
        {"blkid_context", required_argument, 0, 'b' },
        {"blkid_untrusted_context", required_argument, 0, 'B' },
        {"fsck_context", required_argument, 0, 'f' },
        {"fsck_untrusted_context", required_argument, 0, 'F' },
    };

    int c;
    while ((c = getopt_long(argc, argv, "", opts, nullptr)) != -1) {
        switch (c) {
        case 'b': android::vold::sBlkidContext = optarg; break;
        case 'B': android::vold::sBlkidUntrustedContext = optarg; break;
        case 'f': android::vold::sFsckContext = optarg; break;
        case 'F': android::vold::sFsckUntrustedContext = optarg; break;
        }
    }

    CHECK(android::vold::sBlkidContext != nullptr);
    CHECK(android::vold::sBlkidUntrustedContext != nullptr);
    CHECK(android::vold::sFsckContext != nullptr);
    CHECK(android::vold::sFsckUntrustedContext != nullptr);
}

static void do_coldboot(DIR *d, int lvl) {
=======
static void set_media_poll_time(void)
{
    int fd;
    fd = open ("/sys/module/block/parameters/events_dfl_poll_msecs", O_WRONLY);
        if (fd >= 0) {
            write(fd, "2000", 4);
            close (fd);
        }else {
            SLOGE("kernel not support media poll uevent!");
        }
        return;
}

static void do_coldboot(DIR *d, int lvl)
{
>>>>>>> 4992b77b
    struct dirent *de;
    int dfd, fd;

    dfd = dirfd(d);

    fd = openat(dfd, "uevent", O_WRONLY | O_CLOEXEC);
    if(fd >= 0) {
        write(fd, "add\n", 4);
        close(fd);
    }

    while((de = readdir(d))) {
        DIR *d2;

        if (de->d_name[0] == '.')
            continue;

        if (de->d_type != DT_DIR && lvl > 0)
            continue;

        fd = openat(dfd, de->d_name, O_RDONLY | O_DIRECTORY);
        if(fd < 0)
            continue;

        d2 = fdopendir(fd);
        if(d2 == 0)
            close(fd);
        else {
            do_coldboot(d2, lvl + 1);
            closedir(d2);
        }
    }
}

static void coldboot(const char *path) {
    DIR *d = opendir(path);
    if(d) {
        do_coldboot(d, 0);
        closedir(d);
    }
}

static int process_config(VolumeManager *vm) {
    std::string path(android::vold::DefaultFstabPath());
    fstab = fs_mgr_read_fstab(path.c_str());
    if (!fstab) {
        PLOG(ERROR) << "Failed to open default fstab " << path;
        return -1;
    }

    /* Loop through entries looking for ones that vold manages */
    bool has_adoptable = false;
    for (int i = 0; i < fstab->num_entries; i++) {
        if (fs_mgr_is_voldmanaged(&fstab->recs[i])) {
            if (fs_mgr_is_nonremovable(&fstab->recs[i])) {
                LOG(WARNING) << "nonremovable no longer supported; ignoring volume";
                continue;
            }

            std::string sysPattern(fstab->recs[i].blk_device);
            std::string nickname(fstab->recs[i].label);
            int flags = 0;

            if (fs_mgr_is_encryptable(&fstab->recs[i])) {
                flags |= android::vold::Disk::Flags::kAdoptable;
                has_adoptable = true;
            }
            if (fs_mgr_is_noemulatedsd(&fstab->recs[i])
                    || property_get_bool("vold.debug.default_primary", false)) {
                flags |= android::vold::Disk::Flags::kDefaultPrimary;
            }

            vm->addDiskSource(std::shared_ptr<VolumeManager::DiskSource>(
                    new VolumeManager::DiskSource(sysPattern, nickname, flags)));
        }
    }
    property_set("vold.has_adoptable", has_adoptable ? "1" : "0");
    return 0;
}<|MERGE_RESOLUTION|>--- conflicted
+++ resolved
@@ -39,23 +39,12 @@
 #include <dirent.h>
 #include <fs_mgr.h>
 
-<<<<<<< HEAD
-static int process_config(VolumeManager *vm);
-static void coldboot(const char *path);
-static void parse_args(int argc, char** argv);
-=======
 #define LOG_TAG "Vold"
 
 #include "cutils/klog.h"
 #include "cutils/log.h"
 #include "cutils/properties.h"
 
-#include "VolumeManager.h"
-#include "CommandListener.h"
-#include "NetlinkManager.h"
-#include "DirectVolume.h"
-#include "cryptfs.h"
-
 #ifdef SUPPORT_DIG
 #include "DigManager.h"
 #endif
@@ -63,7 +52,7 @@
 static int process_config(VolumeManager *vm);
 static void coldboot(const char *path);
 static void set_media_poll_time(void);
->>>>>>> 4992b77b
+static void parse_args(int argc, char** argv);
 
 struct fstab *fstab;
 
@@ -114,11 +103,6 @@
         exit(1);
     }
 
-<<<<<<< HEAD
-    if (property_get_bool("vold.debug", false)) {
-        vm->setDebug(true);
-    }
-=======
 #ifdef SUPPORT_DIG
     DigManager *dm;
     if (!(dm = DigManager::Instance())) {
@@ -127,7 +111,9 @@
     };
 #endif
 
->>>>>>> 4992b77b
+    if (property_get_bool("vold.debug", false)) {
+        vm->setDebug(true);
+    }
 
     cl = new CommandListener();
     ccl = new CryptCommandListener();
@@ -182,33 +168,6 @@
     exit(0);
 }
 
-<<<<<<< HEAD
-static void parse_args(int argc, char** argv) {
-    static struct option opts[] = {
-        {"blkid_context", required_argument, 0, 'b' },
-        {"blkid_untrusted_context", required_argument, 0, 'B' },
-        {"fsck_context", required_argument, 0, 'f' },
-        {"fsck_untrusted_context", required_argument, 0, 'F' },
-    };
-
-    int c;
-    while ((c = getopt_long(argc, argv, "", opts, nullptr)) != -1) {
-        switch (c) {
-        case 'b': android::vold::sBlkidContext = optarg; break;
-        case 'B': android::vold::sBlkidUntrustedContext = optarg; break;
-        case 'f': android::vold::sFsckContext = optarg; break;
-        case 'F': android::vold::sFsckUntrustedContext = optarg; break;
-        }
-    }
-
-    CHECK(android::vold::sBlkidContext != nullptr);
-    CHECK(android::vold::sBlkidUntrustedContext != nullptr);
-    CHECK(android::vold::sFsckContext != nullptr);
-    CHECK(android::vold::sFsckUntrustedContext != nullptr);
-}
-
-static void do_coldboot(DIR *d, int lvl) {
-=======
 static void set_media_poll_time(void)
 {
     int fd;
@@ -222,9 +181,31 @@
         return;
 }
 
-static void do_coldboot(DIR *d, int lvl)
-{
->>>>>>> 4992b77b
+static void parse_args(int argc, char** argv) {
+    static struct option opts[] = {
+        {"blkid_context", required_argument, 0, 'b' },
+        {"blkid_untrusted_context", required_argument, 0, 'B' },
+        {"fsck_context", required_argument, 0, 'f' },
+        {"fsck_untrusted_context", required_argument, 0, 'F' },
+    };
+
+    int c;
+    while ((c = getopt_long(argc, argv, "", opts, nullptr)) != -1) {
+        switch (c) {
+        case 'b': android::vold::sBlkidContext = optarg; break;
+        case 'B': android::vold::sBlkidUntrustedContext = optarg; break;
+        case 'f': android::vold::sFsckContext = optarg; break;
+        case 'F': android::vold::sFsckUntrustedContext = optarg; break;
+        }
+    }
+
+    CHECK(android::vold::sBlkidContext != nullptr);
+    CHECK(android::vold::sBlkidUntrustedContext != nullptr);
+    CHECK(android::vold::sFsckContext != nullptr);
+    CHECK(android::vold::sFsckUntrustedContext != nullptr);
+}
+
+static void do_coldboot(DIR *d, int lvl) {
     struct dirent *de;
     int dfd, fd;
 
