--- conflicted
+++ resolved
@@ -67,16 +67,6 @@
         int runCommand(SocketClient *c, int argc, char ** argv);
     };
 
-<<<<<<< HEAD
-=======
-#ifdef HAS_VIRTUAL_CDROM
-    class LoopCmd : public VoldCommand {
-    public:
-        LoopCmd();
-        virtual ~LoopCmd() {}
-        int runCommand(SocketClient *c, int argc, char ** argv);
-    };
-#endif
     class CryptfsCmd : public VoldCommand {
     public:
         CryptfsCmd();
@@ -84,7 +74,6 @@
         int runCommand(SocketClient *c, int argc, char ** argv);
     };
 
->>>>>>> 4992b77b
     class FstrimCmd : public VoldCommand {
     public:
         FstrimCmd();
