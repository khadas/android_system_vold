--- conflicted
+++ resolved
@@ -57,13 +57,7 @@
     registerCmd(new AsecCmd());
     registerCmd(new ObbCmd());
     registerCmd(new StorageCmd());
-<<<<<<< HEAD
-=======
-#ifdef HAS_VIRTUAL_CDROM
-    registerCmd(new LoopCmd());
-#endif
     registerCmd(new CryptfsCmd());
->>>>>>> 4992b77b
     registerCmd(new FstrimCmd());
 }
 
@@ -592,56 +586,6 @@
     return 0;
 }
 
-<<<<<<< HEAD
-=======
-#ifdef HAS_VIRTUAL_CDROM
-CommandListener::LoopCmd::LoopCmd() :
-                 VoldCommand("loop") {
-}
-
-int CommandListener::LoopCmd::runCommand(SocketClient *cli,
-                                                      int argc, char **argv) {
-    dumpArgs(argc, argv, -1);
-    if (argc < 2) {
-        cli->sendMsg(ResponseCode::CommandSyntaxError, "Missing Argument", false);
-        return 0;
-    }
-
-    VolumeManager *vm = VolumeManager::Instance();
-    int rc = 0;
-    if (!strcmp(argv[1], "mount")) {
-        if (argc != 3) {
-            cli->sendMsg(ResponseCode::CommandSyntaxError, "Usage: loop mount <path>", false);
-            return 0;
-        }
-        rc = vm->mountloop(argv[2]);
-    } else if (!strcmp(argv[1], "unmount")) {
-        if (argc < 2 || argc >3 || (argc == 3 && strcmp(argv[2], "force"))) {
-            cli->sendMsg(ResponseCode::CommandSyntaxError, "Usage: loop unmount [force]", false);
-            return 0;
-        }
-
-        bool force = false;
-        if (argc >= 3 && !strcmp(argv[2], "force")) {
-            force = true;
-        }
-        rc = vm->unmountloop(force);
-    } else {
-        cli->sendMsg(ResponseCode::CommandSyntaxError, "Unknown loop cmd", false);
-    }
-
-    if (!rc) {
-        cli->sendMsg(ResponseCode::CommandOkay, "loop operation succeeded", false);
-    } else {
-        int erno = errno;
-        rc = ResponseCode::convertFromErrno();
-        cli->sendMsg(rc, "loop operation failed", true);
-    }
-
-    return 0;
-}
-#endif
-
 CommandListener::CryptfsCmd::CryptfsCmd() :
                  VoldCommand("cryptfs") {
 }
@@ -815,7 +759,7 @@
     } else if (!strcmp(argv[1], "getpw")) {
         SLOGD("cryptfs getpw");
         dumpArgs(argc, argv, -1);
-        char* password = cryptfs_get_password();
+        const char* password = cryptfs_get_password();
         if (password) {
             char* message = 0;
             int size = asprintf(&message, "{{sensitive}} %s", password);
@@ -847,7 +791,6 @@
     return 0;
 }
 
->>>>>>> 4992b77b
 CommandListener::FstrimCmd::FstrimCmd() :
                  VoldCommand("fstrim") {
 }
